--- conflicted
+++ resolved
@@ -4,11 +4,7 @@
 
     <groupId>io.github.lvdkooi</groupId>
     <artifactId>conditional</artifactId>
-<<<<<<< HEAD
     <version>2.0.0</version>
-=======
-    <version>2.0.1-SNAPSHOT</version>
->>>>>>> efc9914c
     <packaging>jar</packaging>
     <name>${project.groupId}:${project.artifactId}</name>
     <description>Conditional: A Monad-Inspired Container for Functional Conditional Logic in Java</description>
@@ -16,17 +12,10 @@
 
     <properties>
         <junit.jupiter.version>5.11.3</junit.jupiter.version>
-<<<<<<< HEAD
-        <assertj.core.version>3.24.2</assertj.core.version>
-        <maven.surefire.version>3.1.2</maven.surefire.version>
-        <maven.failsafe.version>3.1.2</maven.failsafe.version>
-        <maven.compiler.version>3.11.0</maven.compiler.version>
-=======
         <assertj.core.version>3.26.3</assertj.core.version>
         <maven.surefire.version>3.5.2</maven.surefire.version>
         <maven.failsafe.version>3.5.2</maven.failsafe.version>
         <maven.compiler.version>3.13.0</maven.compiler.version>
->>>>>>> efc9914c
         <maven.resources.version>3.3.1</maven.resources.version>
         <nexus.staging.version>1.7.0</nexus.staging.version>
         <maven.gpg.version>3.2.7</maven.gpg.version>
